--- conflicted
+++ resolved
@@ -320,30 +320,8 @@
 
             # Group 1: Handle iterable-like structure
             if isinstance(value, list):
-<<<<<<< HEAD
-                for i, elem in enumerate(value):
-                    self.add_variable(f"[{i}]", elem, parent_item)
-            elif isinstance(value, dict):
-                for idx, (key, val) in enumerate(value.items()):
-                    # Retrieve the item just added in the last row of parent_item.
-                    key_item = parent_item.child(parent_item.rowCount() - 1, 0)
-                    # Store the actual type of the *key* so we can detect “complex” keys in the context menu.
-                    key_item.setData(type(key), Qt.ItemDataRole.UserRole + 4)
-
-                    if isinstance(key, (str, int, float, bool, tuple)):
-                        # Basic types: display key as string
-                        display_key = str(key)
-                        obj_ref = val if self.can_expand(val) else None
-                        self.add_variable(display_key, val, parent_item,
-                                          obj_ref=obj_ref)
-                    else:
-                        # Object keys: display with type info
-                        display_key = f"Key: {str(key)}"
-                        obj_ref = val if self.can_expand(val) else None
-=======
                 total = len(value)
                 end_index = min(start_index + self.batch_size, total)
->>>>>>> ab4d85b9
 
                 for i in range(start_index, end_index):
                     elem = value[i]
@@ -635,33 +613,6 @@
 
         menu.exec(self.tree_view.viewport().mapToGlobal(position))
 
-<<<<<<< HEAD
-    def copy_object_handle(self, indexes: List[QModelIndex]) -> None:
-        """
-        Copies a snippet that retrieves a complex dictionary key by index, e.g.:
-            [k for k in c.object_key_dict.keys()][2]
-        """
-        snippets: List[str] = []
-        for idx in indexes:
-            if idx.column() != 0:
-                continue
-            item = self.model.itemFromIndex(idx)
-            parent_item = item.parent()
-            # Resolve parent's path: e.g. "c.object_key_dict"
-            if parent_item:
-                parts = self.model.compute_multiline_path_for_item(parent_item)
-                parent_path = parts[-1] if parts else self.model.alias
-            else:
-                parent_path = self.model.alias
-
-            # The item's row is used to index into the parent's .keys().
-            key_index = item.row()
-            snippet = f"[k for k in {parent_path}.keys()][{key_index}]"
-            snippets.append(snippet)
-
-        if snippets:
-            QApplication.clipboard().setText("\n".join(snippets))
-=======
     def handle_double_click(self, index):
         """
         Detects double-click on a 'Load More' item and loads the next batch.
@@ -687,7 +638,6 @@
         else:
             # Otherwise, do nothing special.
             pass
->>>>>>> ab4d85b9
 
     def export_variable(self, index):
         """
